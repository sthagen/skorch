import pickle
from unittest.mock import Mock

import numpy as np
import pytest
from sklearn.datasets import make_classification
from sklearn.datasets import make_regression
from sklearn.metrics import accuracy_score
from sklearn.model_selection import GridSearchCV
from sklearn.pipeline import Pipeline
from sklearn.preprocessing import StandardScaler
from sklearn.base import clone
import torch
from torch import nn
import torch.nn.functional as F

from inferno.net import to_numpy


torch.manual_seed(0)
torch.cuda.manual_seed(0)


class MyClassifier(nn.Module):
    def __init__(self, num_units=10, nonlin=F.relu):
        super(MyClassifier, self).__init__()

        self.dense0 = nn.Linear(20, num_units)
        self.nonlin = nonlin
        self.dropout = nn.Dropout(0.5)
        self.dense1 = nn.Linear(num_units, 10)
        self.output = nn.Linear(10, 2)

    def forward(self, X, **kwargs):
        X = self.nonlin(self.dense0(X))
        X = self.dropout(X)
        X = self.nonlin(self.dense1(X))
        X = F.softmax(self.output(X))
        return X


class TestNeuralNet:
    @pytest.fixture(scope='module')
    def data(self):
        X, y = make_classification(1000, 20, n_informative=10, random_state=0)
        return X.astype(np.float32), y

    @pytest.fixture(scope='module')
    def dummy_callback(self):
        from inferno.callbacks import Callback
        return Mock(spec=Callback)

    @pytest.fixture(scope='module')
    def module_cls(self, data):
        return MyClassifier

    @pytest.fixture(scope='module')
    def net_cls(self):
        from inferno.net import NeuralNetClassifier
        return NeuralNetClassifier

    @pytest.fixture(scope='module')
    def net(self, net_cls, module_cls, dummy_callback):
        return net_cls(
            module_cls,
            callbacks=[('dummy', dummy_callback)],
            max_epochs=10,
            lr=0.1,
        )

    @pytest.fixture(scope='module')
    def pipe(self, net):
        return Pipeline([
            ('scale', StandardScaler()),
            ('net', net),
        ])

    @pytest.fixture(scope='module')
    def net_fit(self, net, data):
        # Careful, don't call additional fits on this, since that would have
        # side effects on other tests.
        X, y = data
        return net.fit(X, y)

    @pytest.fixture
    def net_pickleable(self, net_fit):
        # callback fixture not pickleable, remove it
        callbacks = net_fit.callbacks
        net_fit.callbacks = []
        callbacks_ = net_fit.callbacks_
        net_fit.callbacks_ = net_fit.callbacks_[:-1]
        net_clone = clone(net_fit)
        net_fit.callbacks = callbacks
        net_fit.callbacks_ = callbacks_
        return net_clone

    def test_fit(self, net_fit):
        # fitting does not raise anything
        pass

    def test_net_learns(self, net_fit, data):
        X, y = data
        y_pred = net_fit.predict(X)
        assert accuracy_score(y, y_pred) > 0.7

    def test_predict_proba(self, net_fit, data):
        X, y = data

        y_proba = net_fit.predict_proba(X)
        assert np.allclose(y_proba.sum(1), 1, rtol=1e-7)

        y_pred = net_fit.predict(X)
        assert np.allclose(np.argmax(y_proba, 1), y_pred, rtol=1e-7)

    def test_dropout(self, net_fit, data):
        # Note: does not test that dropout is really active during
        # training.
        X, y = data

        # check that dropout not active by default
        y_proba = to_numpy(net_fit.forward(X))
        y_proba2 = to_numpy(net_fit.forward(X))
        assert np.allclose(y_proba, y_proba2, rtol=1e-7)

        # check that dropout can be activated
        y_proba = to_numpy(net_fit.forward(X, training_behavior=True))
        y_proba2 = to_numpy(net_fit.forward(X, training_behavior=True))
        assert not np.allclose(y_proba, y_proba2, rtol=1e-7)

    def test_pickle_save_load(self, net_cls, net_pickleable, data, tmpdir):
        X, y = data
        score_before = accuracy_score(y, net_pickleable.predict(X))

        p = tmpdir.mkdir('inferno').join('testmodel.pkl')
        with open(str(p), 'wb') as f:
            pickle.dump(net_pickleable, f)
        del net_pickleable
        with open(str(p), 'rb') as f:
            net_new = pickle.load(f)

        score_after = accuracy_score(y, net_new.predict(X))
        assert np.isclose(score_after, score_before)

    def test_pickle_save_and_load_uninitialized(
            self, net_cls, module_cls, tmpdir):
        net = net_cls(module_cls)
        p = tmpdir.mkdir('inferno').join('testmodel.pkl')
        with open(str(p), 'wb') as f:
            # does not raise
            pickle.dump(net, f)
        with open(str(p), 'rb') as f:
            pickle.load(f)

    def test_save_load_state_dict_file(
            self, net_cls, module_cls, net_fit, data, tmpdir):
        net = net_cls(module_cls).initialize()
        X, y = data

        score_before = accuracy_score(y, net_fit.predict(X))
        score_untrained = accuracy_score(y, net.predict(X))
        assert not np.isclose(score_before, score_untrained)

        p = tmpdir.mkdir('inferno').join('testmodel.pkl')
        with open(str(p), 'wb') as f:
            net_fit.save_params(f)
        del net_fit
        with open(str(p), 'rb') as f:
            net.load_params(f)

        score_after = accuracy_score(y, net.predict(X))
        assert np.isclose(score_after, score_before)

    def test_save_load_state_dict_str(
            self, net_cls, module_cls, net_fit, data, tmpdir):
        net = net_cls(module_cls).initialize()
        X, y = data

        score_before = accuracy_score(y, net_fit.predict(X))
        score_untrained = accuracy_score(y, net.predict(X))
        assert not np.isclose(score_before, score_untrained)

        p = tmpdir.mkdir('inferno').join('testmodel.pkl')
        net_fit.save_params(str(p))
        del net_fit
        net.load_params(str(p))

        score_after = accuracy_score(y, net.predict(X))
        assert np.isclose(score_after, score_before)

    def test_save_state_dict_not_init(
            self, net_cls, module_cls, tmpdir):
        from inferno.exceptions import NotInitializedError

        net = net_cls(module_cls)
        p = tmpdir.mkdir('inferno').join('testmodel.pkl')

        with pytest.raises(NotInitializedError) as exc:
            net.save_params(str(p))
        expected = ("Cannot save parameters of an un-initialized model. "
                    "Please initialize first by calling `.initialize()` "
                    "or by fitting the model with `.fit(...)`.")
        assert exc.value.args[0] == expected

    def test_load_state_dict_not_init(
            self, net_cls, module_cls, tmpdir):
        from inferno.exceptions import NotInitializedError

        net = net_cls(module_cls)
        p = tmpdir.mkdir('inferno').join('testmodel.pkl')

        with pytest.raises(NotInitializedError) as exc:
            net.load_params(str(p))
        expected = ("Cannot load parameters of an un-initialized model. "
                    "Please initialize first by calling `.initialize()` "
                    "or by fitting the model with `.fit(...)`.")
        assert exc.value.args[0] == expected

    @pytest.mark.parametrize('method, call_count', [
        ('on_train_begin', 1),
        ('on_train_end', 1),
        ('on_epoch_begin', 10),
        ('on_epoch_end', 10),
        # by default: 80/20 train/valid split
        ('on_batch_begin', (800 // 128 + 1) * 10 + (200 // 128 + 1) * 10),
        ('on_batch_end', (800 // 128 + 1) * 10 + (200 // 128 + 1) * 10),
    ])
    def test_callback_is_called(self, net_fit, method, call_count):
        method = getattr(net_fit.callbacks_[-1][1], method)
        assert method.call_count == call_count
        assert method.call_args_list[0][0][0] is net_fit

    def test_history_correct_shape(self, net_fit):
        assert len(net_fit.history) == net_fit.max_epochs

    def test_history_default_keys(self, net_fit):
        expected_keys = {
            'train_loss', 'valid_loss', 'epoch', 'dur', 'batches', 'valid_acc'}
        for row in net_fit.history:
            assert expected_keys.issubset(row)

    def test_history_is_filled(self, net_fit):
        assert len(net_fit.history) == net_fit.max_epochs

    def test_set_params_works(self, net, data):
        X, y = data
        net.fit(X, y)

        assert net.module_.dense0.out_features == 10
        assert net.module_.dense1.in_features == 10
        assert net.module_.nonlin is F.relu
        assert np.isclose(net.lr, 0.1)

        net.set_params(
            module__num_units=20,
            module__nonlin=F.tanh,
            lr=0.2,
        )
        net.fit(X, y)

        assert net.module_.dense0.out_features == 20
        assert net.module_.dense1.in_features == 20
        assert net.module_.nonlin is F.tanh
        assert np.isclose(net.lr, 0.2)

    def test_module_params_in_init(self, net_cls, module_cls, data):
        X, y = data

        net = net_cls(
            module=module_cls,
            module__num_units=20,
            module__nonlin=F.tanh,
        )
        net.fit(X, y)

        assert net.module_.dense0.out_features == 20
        assert net.module_.dense1.in_features == 20
        assert net.module_.nonlin is F.tanh

    def test_criterion_init_with_params(self, net_cls, module_cls):
        mock = Mock()
        net = net_cls(module_cls, criterion=mock, criterion__spam='eggs')
        net.initialize()
        assert mock.call_count == 1
        assert mock.call_args_list[0][1]['spam'] == 'eggs'

    def test_criterion_set_params(self, net_cls, module_cls):
        mock = Mock()
        net = net_cls(module_cls, criterion=mock)
        net.initialize()
        net.set_params(criterion__spam='eggs')
        assert mock.call_count == 2
        assert mock.call_args_list[1][1]['spam'] == 'eggs'

    def test_callback_with_name_init_with_params(self, net_cls, module_cls):
        mock = Mock()
        net = net_cls(
            module_cls,
            criterion=Mock(),
            callbacks=[('cb0', mock)],
            callbacks__cb0__spam='eggs',
        )
        net.initialize()
        assert mock.initialize.call_count == 1
        assert mock.set_params.call_args_list[0][1]['spam'] == 'eggs'

    def test_callback_set_params(self, net_cls, module_cls):
        mock = Mock()
        net = net_cls(
            module_cls,
            criterion=Mock(),
            callbacks=[('cb0', mock)],
        )
        net.initialize()
        net.set_params(callbacks__cb0__spam='eggs')
        assert mock.initialize.call_count == 2
        assert mock.set_params.call_args_list[1][1]['spam'] == 'eggs'

    def test_callback_name_collides_with_default(self, net_cls, module_cls):
        net = net_cls(module_cls, callbacks=[('average_loss', Mock())])

        with pytest.raises(ValueError) as exc:
            net.initialize()
        expected = "The callback name 'average_loss' appears more than once."
        assert str(exc.value) == expected

    def test_callback_same_name_twice(self, net_cls, module_cls):
        callbacks = [('cb0', Mock()),
                     ('cb1', Mock()),
                     ('cb0', Mock())]
        net = net_cls(module_cls, callbacks=callbacks)

        with pytest.raises(ValueError) as exc:
            net.initialize()
        expected = "The callback name 'cb0' appears more than once."
        assert str(exc.value) == expected

    def test_callback_same_inferred_name_twice(self, net_cls, module_cls):
        cb0 = Mock()
        cb1 = Mock()
        cb0.__class__.__name__ = 'some-name'
        cb1.__class__.__name__ = 'some-name'
        net = net_cls(module_cls, callbacks=[cb0, cb1])

        with pytest.raises(ValueError) as exc:
            net.initialize()
        expected = "The callback name 'some-name' appears more than once."
        assert str(exc.value) == expected

    def test_in_sklearn_pipeline(self, pipe, data):
        X, y = data
        pipe.fit(X, y)
        pipe.predict(X)
        pipe.predict_proba(X)
        pipe.set_params(net__module__num_units=20)

    def test_grid_search_works(self, net_cls, module_cls, data):
        net = net_cls(module_cls)
        X, y = data
        params = {
            'lr': [0.01, 0.02],
            'max_epochs': [10, 20],
            'module__num_units': [10, 20],
        }
        gs = GridSearchCV(net, params, refit=True, cv=3, scoring='accuracy')
        gs.fit(X[:100], y[:100])  # for speed
        print(gs.best_score_, gs.best_params_)

    def test_change_get_loss(self, net_cls, module_cls, data):
        class MyNet(net_cls):
            def get_loss(self, y_pred, y_true, train=False):
                loss_a = torch.abs(y_true.float() - y_pred[:, 1]).mean()
                loss_b = ((y_true.float() - y_pred[:, 1]) ** 2).mean()
                if train:
                    self.history.record_batch('loss_a', to_numpy(loss_a)[0])
                    self.history.record_batch('loss_b', to_numpy(loss_b)[0])
                return loss_a + loss_b

        X, y = data
        net = MyNet(module_cls, max_epochs=1)
        net.fit(X, y)

        diffs = []
        all_losses = net.history[
            -1, 'batches', :, ('train_loss', 'loss_a', 'loss_b')]
        diffs = [total - a - b for total, a, b in all_losses]
        assert np.allclose(diffs, 0, atol=1e-7)

    def test_net_no_valid(self, net_cls, module_cls, data):
        net = net_cls(
            module_cls,
            max_epochs=10,
            lr=0.1,
            train_split=None,
        )
        X, y = data
        net.fit(X, y)
        assert net.history[:, 'train_loss']
        with pytest.raises(KeyError):
            net.history[:, 'valid_loss']

    def test_use_cuda_on_model(self, net_cls, module_cls):
        net_cuda = net_cls(module_cls, use_cuda=True)
        net_cuda.initialize()
        net_cpu = net_cls(module_cls, use_cuda=False)
        net_cpu.initialize()

        type_cpu = type(net_cpu.module_.dense0.weight.data)
        assert type_cpu == torch.FloatTensor

        type_gpu = type(net_cuda.module_.dense0.weight.data)
        assert type_gpu == torch.cuda.FloatTensor

    @pytest.mark.xfail
    def test_get_params_with_uninit_callbacks(self, net_cls, module_cls):
        from inferno.callbacks import EpochTimer

        net = net_cls(
            module_cls,
            callbacks=[EpochTimer, ('other_timer', EpochTimer)],
        )
        # none of this raises an exception
        net = clone(net)
        net.get_params()
        net.initialize()
        net.get_params()

<<<<<<< HEAD
    def test_with_initialized_module(self, net_cls, module_cls, data):
        X, y = data
        net = net_cls(module_cls(), max_epochs=1)
        net.fit(X, y)

    def test_with_initialized_module_other_params(
            self, net_cls, module_cls, data, capsys):
        X, y = data
        net = net_cls(module_cls(), max_epochs=1, module__num_units=123)
        net.fit(X, y)
        weight = net.module_.dense0.weight.data
        assert weight.shape[0] == 123

        stdout = capsys.readouterr()[0]
        assert stdout.startswith("Re-initializing module!")

    def test_with_initialized_module_non_default(
            self, net_cls, module_cls, data, capsys):
        X, y = data
        net = net_cls(module_cls(num_units=123), max_epochs=1)
        net.fit(X, y)
        weight = net.module_.dense0.weight.data
        assert weight.shape[0] == 123

        stdout = capsys.readouterr()[0]
        assert not stdout.startswith("Re-initializing module!")

    def test_with_initialized_module_partial_fit(
            self, net_cls, module_cls, data, capsys):
        X, y = data
        module = module_cls(num_units=123)
        net = net_cls(module, max_epochs=0)
        net.partial_fit(X, y)

        for p0, p1 in zip(module.parameters(), net.module_.parameters()):
            assert p0.data.shape == p1.data.shape
            assert (p0 == p1).data.all()

        stdout = capsys.readouterr()[0]
        assert not stdout.startswith("Re-initializing module!")

    def test_with_initialized_module_warm_start(
            self, net_cls, module_cls, data, capsys):
        X, y = data
        module = module_cls(num_units=123)
        net = net_cls(module, max_epochs=0, cold_start=False)
        net.partial_fit(X, y)

        for p0, p1 in zip(module.parameters(), net.module_.parameters()):
            assert p0.data.shape == p1.data.shape
            assert (p0 == p1).data.all()

        stdout = capsys.readouterr()[0]
        assert not stdout.startswith("Re-initializing module!")

    def test_with_initialized_sequential(
            self, net_cls, module_cls, data, capsys):
        X, y = data
        module = nn.Sequential(
            nn.Linear(X.shape[1], 10),
            nn.ReLu(),
            nn.Linear(10, 2),
            nn.Softmax(),
        )
        net = net_cls(module, max_epochs=1)
        net.fit(X, y)

        stdout = capsys.readouterr()[0]
        assert not stdout.startswith("Re-initializing module!")

=======
    def test_call_fit_twice_retrains(self, net_cls, module_cls, data):
        # test that after second fit call, even without entering the
        # fit loop, parameters have changed (because the module was
        # re-initialized)
        X, y = data[0][:100], data[1][:100]
        net = net_cls(module_cls, cold_start=True).fit(X, y)
        params_before = net.module_.parameters()

        net.max_epochs = 0
        net.fit(X, y)
        params_after = net.module_.parameters()

        assert len(net.history) == 0
        for p0, p1 in zip(params_before, params_after):
            assert (p0 != p1).data.any()

    def test_call_fit_twice_warmstart(self, net_cls, module_cls, data):
        X, y = data[0][:100], data[1][:100]
        net = net_cls(module_cls, cold_start=False).fit(X, y)
        params_before = net.module_.parameters()

        net.max_epochs = 0
        net.fit(X, y)
        params_after = net.module_.parameters()

        assert len(net.history) == 10
        for p0, p1 in zip(params_before, params_after):
            assert (p0 == p1).data.all()

    def test_partial_fit_first_call(self, net_cls, module_cls, data):
        # It should be possible to partial_fit without calling fit first.
        X, y = data[0][:100], data[1][:100]
        # does not raise
        net_cls(module_cls, cold_start=False).partial_fit(X, y)

    def test_call_partial_fit_after_fit(self, net_cls, module_cls, data):
        X, y = data[0][:100], data[1][:100]
        net = net_cls(module_cls, cold_start=True).fit(X, y)
        params_before = net.module_.parameters()

        net.max_epochs = 0
        net.partial_fit(X, y)
        params_after = net.module_.parameters()

        assert len(net.history) == 10
        for p0, p1 in zip(params_before, params_after):
            assert (p0 == p1).data.all()

>>>>>>> 84f8e726

class MyRegressor(nn.Module):
    def __init__(self, num_units=10, nonlin=F.relu):
        super(MyRegressor, self).__init__()

        self.dense0 = nn.Linear(20, num_units)
        self.nonlin = nonlin
        self.dropout = nn.Dropout(0.5)
        self.dense1 = nn.Linear(num_units, 10)
        self.output = nn.Linear(10, 1)

    def forward(self, X, **kwargs):
        X = self.nonlin(self.dense0(X))
        X = self.dropout(X)
        X = self.nonlin(self.dense1(X))
        X = self.output(X)
        return X


class TestNeuralNetRegressor:
    @pytest.fixture(scope='module')
    def data(self):
        X, y = make_regression(
            1000, 20, n_informative=10, bias=0, random_state=0)
        X, y = X.astype(np.float32), y.astype(np.float32).reshape(-1, 1)
        Xt = StandardScaler().fit_transform(X)
        yt = StandardScaler().fit_transform(y)
        return Xt, yt

    @pytest.fixture(scope='module')
    def module_cls(self, data):
        return MyRegressor

    @pytest.fixture(scope='module')
    def net_cls(self):
        from inferno.net import NeuralNetRegressor
        return NeuralNetRegressor

    @pytest.fixture(scope='module')
    def net(self, net_cls, module_cls):
        return net_cls(
            module_cls,
            max_epochs=20,
            lr=0.1,
        )

    @pytest.fixture(scope='module')
    def net_fit(self, net, data):
        # Careful, don't call additional fits on this, since that would have
        # side effects on other tests.
        X, y = data
        return net.fit(X, y)

    def test_fit(self, net_fit):
        # fitting does not raise anything
        pass

    def test_net_learns(self, net_fit):
        train_losses = net_fit.history[:, 'train_loss']
        assert train_losses[0] > 3 * train_losses[-1]

    def test_history_default_keys(self, net_fit):
        expected_keys = {'train_loss', 'valid_loss', 'epoch', 'dur', 'batches'}
        for row in net_fit.history:
            assert expected_keys.issubset(row)

    def test_target_1d_raises(self, net, data):
        X, y = data
        with pytest.raises(ValueError) as exc:
            net.fit(X, y.flatten())
        assert exc.value.args[0] == (
            "The target data shouldn't be 1-dimensional; "
            "please reshape (e.g. y.reshape(-1, 1).")<|MERGE_RESOLUTION|>--- conflicted
+++ resolved
@@ -424,7 +424,6 @@
         net.initialize()
         net.get_params()
 
-<<<<<<< HEAD
     def test_with_initialized_module(self, net_cls, module_cls, data):
         X, y = data
         net = net_cls(module_cls(), max_epochs=1)
@@ -495,7 +494,6 @@
         stdout = capsys.readouterr()[0]
         assert not stdout.startswith("Re-initializing module!")
 
-=======
     def test_call_fit_twice_retrains(self, net_cls, module_cls, data):
         # test that after second fit call, even without entering the
         # fit loop, parameters have changed (because the module was
@@ -544,7 +542,6 @@
         for p0, p1 in zip(params_before, params_after):
             assert (p0 == p1).data.all()
 
->>>>>>> 84f8e726
 
 class MyRegressor(nn.Module):
     def __init__(self, num_units=10, nonlin=F.relu):
